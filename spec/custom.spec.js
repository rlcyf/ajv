--- conflicted
+++ resolved
@@ -744,17 +744,6 @@
 
   function testMultipleConstantKeyword(definition, numErrors) {
     instances.forEach(function (_ajv) {
-<<<<<<< HEAD
-      _ajv.addKeyword('myConstant', definition);
-
-      var schema = {
-        "properties": {
-          "a": { "myConstant": 1 },
-          "b": { "myConstant": 1 }
-        },
-        "additionalProperties": { "myConstant": { "foo": "bar" } },
-        "items": { "myConstant": { "foo": "bar" } }
-=======
       _ajv.addKeyword('x-constant', definition);
 
       var schema = {
@@ -764,7 +753,6 @@
         },
         "additionalProperties": { "x-constant": { "foo": "bar" } },
         "items": { "x-constant": { "foo": "bar" } }
->>>>>>> 7148ae36
       };
       var validate = _ajv.compile(schema);
 

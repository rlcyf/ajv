--- conflicted
+++ resolved
@@ -148,13 +148,7 @@
 
 Although `addSchema` does not compile schemas, explicit compilation is not required - the schema will be compiled when it is used first time.
 
-<<<<<<< HEAD
-By default schema is validated against meta-schema when it is added, and if the schema does not pass validation the exception is thrown. This behaviour is controlled by `validateSchema` option.
-=======
-Version [1.0](https://github.com/epoberezkin/ajv/tree/1.0.0) will only compile schemas when they are used the first time. The order of addition in this version is not important and it supports circular references. Try it from the branch if you need them and please report any issues.
-
-By default schema is validated against meta-schema before it is compiled and if the schema does not pass validation the exception is thrown. This behaviour is controlled by `validateSchema` option.
->>>>>>> b29c83cf
+By default the schema is validated against meta-schema before it is added, and if the schema does not pass validation the exception is thrown. This behaviour is controlled by `validateSchema` option.
 
 
 ##### .validateSchema(Object schema) -&gt; Boolean

# ajv - Another JSON Schema Validator

One of the fastest JSON Schema validators for node.js and browser.

It uses precompiled [doT templates](https://github.com/olado/doT) to generate super-fast validating functions.

[![Build Status](https://travis-ci.org/epoberezkin/ajv.svg?branch=master)](https://travis-ci.org/epoberezkin/ajv)
[![npm version](https://badge.fury.io/js/ajv.svg)](http://badge.fury.io/js/ajv)
[![Code Climate](https://codeclimate.com/github/epoberezkin/ajv/badges/gpa.svg)](https://codeclimate.com/github/epoberezkin/ajv)
[![Test Coverage](https://codeclimate.com/github/epoberezkin/ajv/badges/coverage.svg)](https://codeclimate.com/github/epoberezkin/ajv/coverage)


## JSON Schema standard

ajv implements full [JSON Schema draft 4](http://json-schema.org/) standard:

- all validation keywords
- full support of remote refs (remote schemas have to be added with `addSchema` or compiled to be available)
- support of circular dependencies between schemas
- correct string lengths for strings with unicode pairs (can be turned off)
- formats defined by JSON Schema draft 4 standard and custom formats (can be turned off)

ajv passes all the tests from [JSON Schema Test Suite](https://github.com/json-schema/JSON-Schema-Test-Suite) (apart from the one that requires that `1.0` is not an integer).


## Benchmarks

Benchmark of the test suite - [json-schema-benchmark](https://github.com/ebdrup/json-schema-benchmark).

[Same benchmark](https://github.com/epoberezkin/json-schema-benchmark) run on faster CPU with node 0.12.

[Benchmark of individual test cases](https://rawgit.com/zaggino/z-schema/master/benchmark/results.html) by [z-schema](https://github.com/zaggino/z-schema).


## Install

```
npm install ajv
```


## Usage

The fastest validation call:

```
var Ajv = require('ajv');
var ajv = Ajv(); // options can be passed
var validate = ajv.compile(schema);
var valid = validate(data);
if (!valid) console.log(validate.errors);
```

or with less code

```
// ...
var valid = ajv.validate(schema, data);
if (!valid) console.log(ajv.errors);
// ...
```

or

```
// ...
ajv.addSchema(schema, 'mySchema');
var valid = ajv.validate('mySchema', data);
if (!valid) console.log(ajv.errorsText());
// ...
```

ajv compiles schemas to functions and caches them in all cases (using stringified schema as a key - using [json-stable-stringify](https://github.com/substack/json-stable-stringify)), so that the next time the same schema is used (not necessarily the same object instance) it won't be compiled again.

The best performance is achieved when using compiled functions returned by `compile` or `getSchema` methods (there is no additional function call).


## Using in browser

You can require ajv directly from the code you browserify - in this case ajv will be a part of your bundle.

If you need to use ajv in several bundles you can create a separate browserified bundle using `bin/create-bundle` script (thanks to [siddo420](https://github.com/siddo420)).

Then you need to load ajv in the browser:
```
<script src="ajv.bundle.js"></script>
```

Now you can use it as shown above - `require` will be global and you can `require('ajv')`.

Ajv was tested with these browsers:

[![Sauce Test Status](https://saucelabs.com/browser-matrix/epoberezkin.svg)](https://saucelabs.com/u/epoberezkin)


## Formats

The following formats are supported for string validation with "format" keyword:

- _date_: full-date from http://tools.ietf.org/html/rfc3339#section-5.6
- _date-time_: date-time from the same source. Both `date` and `date-time` validate ranges in `full` mode and only regexp in `fast` mode (see [options](#options)).
- _uri_: full uri with optional protocol.
- _email_: email address.
- _hostname_: host name acording to http://tools.ietf.org/html/rfc1034#section-3.5
- _ipv4_: IP address v4.
- _ipv6_: IP address v6.
- _regex_: tests whether a string is a valid regular expression by passing it to RegExp constructor.

There are two modes of format validation: `fast` and `full` that affect all formats but `ipv4` and `ipv6`. See [Options](#options) for details.

You can add additional formats and replace any of the formats above using [addFormat](#api-addformat) method.

You can find patterns used for format validation and the sources that were used in [formats.js](https://github.com/epoberezkin/ajv/blob/master/lib/compile/formats.js).


## Filtering data

With [option `removeAdditional`](#options) (added by [andyscott](https://github.com/andyscott)) you can filter data during the validation.

This option modifies original object.


## API

##### Ajv(Object options) -&gt; Object

Create ajv instance.

All the instance methods below are bound to the instance, so they can be used without the instance.


##### .compile(Object schema) -&gt; Function&lt;Object data&gt;

Generate validating function and cache the compiled schema for future use.

Validating function returns boolean and has properties `errors` with the errors from the last validation (`null` if there were no errors) and `schema` with the reference to the original schema. 

Unless the option `validateSchema` is false, the schema will be validated against meta-schema and if schema is invalid the error will be thrown. See [options](#options).


##### .validate(Object schema|String key|String ref, data) -&gt; Boolean

Validate data using passed schema (it will be compiled and cached).

Instead of the schema you can use the key that was previously passed to `addSchema`, the schema id if it was present in the schema or any previously resolved reference.

Validation errors will be available in the `errors` property of ajv instance (`null` if there were no errors).


##### .addSchema(Array&lt;Object&gt;|Object schema [, String key])

<<<<<<< HEAD
Add schema(s) to validator instance. From version 1.0.0 this method does not compile schemas (but it still validates them). Because of that change, dependencies can be added in any order and circular dependencies are supported. It also prevents unnecessary compilation of schemas that are containers for other schemas but not used as a whole.
=======
Add and compile schema(s). It does the same as `.compile` with three differences:
>>>>>>> a657070d

- array of schemas can be passed (schemas should have ids), the second parameter will be ignored.

- key can be passed that can be used to reference the schema and will be used as the schema id if there is no id inside the schema. If the key is not passed, the schema id will be used as the key.

- compiled schema is not returned.


Once the schema is added, it (and all the references inside it) can be referenced in other schemas and used to validate data.

Although `addSchema` does not compile schemas, explicit compilation is not required - the schema will be compiled when it is used first time.

By default the schema is validated against meta-schema before it is added, and if the schema does not pass validation the exception is thrown. This behaviour is controlled by `validateSchema` option.


##### .addMetaSchema(Object schema [, String key])

Adds meta schema that can be used to validate other schemas. That function should be used instead of `addSchema` because there may be instance options that would compile a meta schema incorrectly (at the moment it is `removeAdditional` option).

There is no need to explicitely add draft 4 meta schema (http://json-schema.org/draft-04/schema) - it is added by default, unless option `meta` is set to `false`. You only need to use it if you have a changed meta-schema that you want to use to validate your schemas. See `validateSchema`.


##### .validateSchema(Object schema) -&gt; Boolean

Validates schema. This method should be used to validate schemas rather than `validate` due to the inconsistency of `uri` format in JSON-Schema standart.

By default this method is called automatically when the schema is added, so you rarely need to use it directly.

If schema doesn't have `$schema` property it is validated against draft 4 meta-schema (option `meta` should not be false).

If schema has `$schema` property then the schema with this id (should be previously added) is used to validate passed schema.

Errors will be available at `ajv.errors`.


##### .getSchema(String key) -&gt; Function&lt;Object data&gt;

Retrieve compiled schema previously added with `addSchema` by the key passed to `addSchema` or by its full reference (id). Returned validating function has `schema` property with the reference to the original schema.


##### .removeSchema(Object schema|String key|String ref)

Remove added/cached schema. Even if schema is referenced by other schemas it can be safely removed as dependent schemas have local references.

Schema can be removed using key passed to `addSchema`, it's full reference (id) or using actual schema object that will be stable-stringified to remove schema from cache.


##### <a name="api-addformat"></a>.addFormat(String name, String|RegExp|Function format)

Add custom format to validate strings. It can also be used to replace pre-defined formats for ajv instance.

Strings are converted to RegExp.

Function should return validation result as `true` or `false`.

Custom formats can be also added via `formats` option.


##### .errorsText([Array&lt;Object&gt; errors [, Object options]]) -&gt; String

Returns the text with all errors in a String.

Options can have properties `separator` (string used to separate errors, ", " by default) and `dataVar` (the variable name that dataPaths are prefixed with, "data" by default).


## Options

- _allErrors_: check all rules collecting all errors. Default is to return after the first error.
- _removeAdditional_: remove additional properties. Default is not to remove. If the option is 'all', then all additional properties are removed, regardless of `additionalProperties` keyword in schema (and no validation is made for them). If the option is `true` (or truthy), only additional properties with `additionalProperties` keyword equal to `false` are removed. If the option is 'failing', then additional properties that fail schema validation will be removed too (where `additionalProperties` keyword is schema).
- _verbose_: include the reference to the part of the schema and validated data in errors (false by default).
- _format_: formats validation mode ('fast' by default). Pass 'full' for more correct and slow validation or `false` not to validate formats at all. E.g., 25:00:00 and 2015/14/33 will be invalid time and date in 'full' mode but it will be valid in 'fast' mode.
- _formats_: an object with custom formats. Keys and values will be passed to `addFormat` method.
- _schemas_: an array or object of schemas that will be added to the instance. If the order is important, pass array. In this case schemas must have IDs in them. Otherwise the object can be passed - `addSchema(value, key)` will be called for each schema in this object.
- _meta_: add [meta-schema](http://json-schema.org/documentation.html) so it can be used by other schemas (true by default).
- _validateSchema_: validate added/compiled schemas against meta-schema (true by default). `$schema` property in the schema can either be http://json-schema.org/draft-04/schema or absent (draft-4 meta-schema will be used) or can be a reference to the schema previously added with `addMetaSchema` method. If the validation fails, the exception is thrown. Pass "log" in this option to log error instead of throwing exception. Pass `false` to skip schema validation.
- _missingRefs_: by default if the reference cannot be resolved during compilation the exception is thrown. Pass 'ignore' to log error during compilation and pass validation. Pass 'fail' to log error and successfully compile schema but fail validation if this rule is checked.
- _uniqueItems_: validate `uniqueItems` keyword (true by default).
- _unicode_: calculate correct length of strings with unicode pairs (true by default). Pass `false` to use `.length` of strings that is faster, but gives "incorrect" lengths of strings with unicode pairs - each unicode pair is counted as two characters.
- _beautify_: format the generated function with [js-beautify](https://github.com/beautify-web/js-beautify) (the validating function is generated without line-breaks). `npm install js-beautify` to use this option. `true` or js-beautify options can be passed.
- _cache_: an optional instance of cache to store compiled schemas using stable-stringified schema as a key. For example, set-associative cache [sacjs](https://github.com/epoberezkin/sacjs) can be used. If not passed then a simple hash is used which is good enough for the common use case (a limited number of statically defined schemas). Cache should have methods `put(key, value)`, `get(key)` and `del(key)`. 


## Tests

```
npm install
git submodule update --init
npm test
```

Browser:

```
bin/prepare-tests
karma start
```


## Contributing

All validation functions are generated using doT templates in [dot](https://github.com/epoberezkin/ajv/tree/master/lib/dot) folder. Templates are precompiled so doT is not a run-time dependency.

`bin/compile-dots` - compiles templates to [dotjs](https://github.com/epoberezkin/ajv/tree/master/lib/dotjs) folder (please use node 0.10 to compile - 0.12 is fully supported but it inserts some empty comments in function parameters when Function constructor is called).

`bin/watch-dots` - automatically compiles templates when files in dot folder change

`bin/git-hook` - installs symbolic link to pre-commit hook that will compile templates and run tests.


## Changes history

##### 0.7.0

`addShema` no longer returns compiled schema(s).

Improved / fixed compilation of recursive schemas.

If cache instance is supplied it must have `put`, `get` and `del` methods.


##### 0.6.11

Improved/fixed data filtering with `removeAdditional` option.


##### 0.6.10

`removeAdditional` option allowing to remove additional properties.


##### 1.0.0

`addSchema` no longer compiles schemas and its return value is `undefined`

Dependencies can be added in any order (all dependencies should be present when the schema is compiled though)

Circular dependencies support


##### 0.6.1

Errors for "required" keyword validation include missing properties

Better references resolution in schemas without IDs


##### 0.5.9

`cache` option and `removeSchema` method


##### 0.5.2

doT is no longer a run-time dependency

ajv can be used in the browser (with browserify)


##### 0.5.0

Schemas are validated against meta-schema before compilation


##### 0.4.1

Custom formats support.


##### 0.4.0

Errors are set to `null` if there are no errors (previously empty array).


## License

[MIT](https://github.com/epoberezkin/ajv/blob/master/LICENSE)<|MERGE_RESOLUTION|>--- conflicted
+++ resolved
@@ -149,17 +149,11 @@
 
 ##### .addSchema(Array&lt;Object&gt;|Object schema [, String key])
 
-<<<<<<< HEAD
 Add schema(s) to validator instance. From version 1.0.0 this method does not compile schemas (but it still validates them). Because of that change, dependencies can be added in any order and circular dependencies are supported. It also prevents unnecessary compilation of schemas that are containers for other schemas but not used as a whole.
-=======
-Add and compile schema(s). It does the same as `.compile` with three differences:
->>>>>>> a657070d
-
-- array of schemas can be passed (schemas should have ids), the second parameter will be ignored.
-
-- key can be passed that can be used to reference the schema and will be used as the schema id if there is no id inside the schema. If the key is not passed, the schema id will be used as the key.
-
-- compiled schema is not returned.
+
+Array of schemas can be passed (schemas should have ids), the second parameter will be ignored.
+
+Key can be passed that can be used to reference the schema and will be used as the schema id if there is no id inside the schema. If the key is not passed, the schema id will be used as the key.
 
 
 Once the schema is added, it (and all the references inside it) can be referenced in other schemas and used to validate data.

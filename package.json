--- conflicted
+++ resolved
@@ -85,13 +85,8 @@
     "json-schema-test": "^2.0.0",
     "karma": "^5.0.0",
     "karma-chrome-launcher": "^3.0.0",
-<<<<<<< HEAD
-    "karma-mocha": "^1.1.1",
     "karma-sauce-launcher": "^4.1.3",
-=======
     "karma-mocha": "^2.0.0",
-    "karma-sauce-launcher": "^2.0.0",
->>>>>>> db9e73a2
     "mocha": "^7.0.1",
     "nyc": "^15.0.0",
     "pre-commit": "^1.1.1",

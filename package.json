{
  "name": "ajv",
<<<<<<< HEAD
  "version": "5.0.4-beta.2",
=======
  "version": "4.11.6",
>>>>>>> 75653f78
  "description": "Another JSON Schema Validator",
  "main": "lib/ajv.js",
  "typings": "lib/ajv.d.ts",
  "files": [
    "lib/",
    "dist/",
    "scripts/",
    "LICENSE",
    ".tonic_example.js"
  ],
  "scripts": {
    "eslint": "if-node-version \">=4\" eslint lib/*.js lib/compile/*.js spec scripts",
    "test-spec": "mocha spec/*.spec.js -R spec $(if-node-version 7 echo --harmony-async-await)",
    "test-fast": "AJV_FAST_TEST=true npm run test-spec",
    "test-debug": "mocha spec/*.spec.js --debug-brk -R spec",
    "test-cov": "nyc npm run test-spec",
    "test-ts": "tsc --target ES5 --noImplicitAny lib/ajv.d.ts",
    "bundle": "node ./scripts/bundle.js . Ajv pure_getters",
    "bundle-regenerator": "node ./scripts/bundle.js regenerator",
    "bundle-nodent": "node ./scripts/bundle.js nodent",
    "bundle-all": "del-cli dist && npm run bundle && npm run bundle-regenerator && npm run bundle-nodent",
    "bundle-beautify": "node ./scripts/bundle.js js-beautify",
    "build": "del-cli lib/dotjs/*.js && node scripts/compile-dots.js",
    "test-karma": "karma start --single-run --browsers PhantomJS",
    "test-browser": "del-cli .browser && npm run bundle-all && scripts/prepare-tests && npm run test-karma",
<<<<<<< HEAD
    "test": "npm run eslint && npm run test-ts && npm run build && npm run test-cov && npm run test-browser",
=======
    "test": "npm run jshint && npm run eslint && npm run test-ts && npm run build && npm run test-cov && if-node-version 4 npm run test-browser",
>>>>>>> 75653f78
    "prepublish": "npm run build && npm run bundle-all",
    "watch": "watch 'npm run build' ./lib/dot"
  },
  "nyc": {
    "exclude": [
      "**/spec/**",
      "node_modules"
    ],
    "reporter": [
      "lcov",
      "text-summary"
    ]
  },
  "repository": {
    "type": "git",
    "url": "https://github.com/epoberezkin/ajv.git"
  },
  "keywords": [
    "JSON",
    "schema",
    "validator",
    "validation",
    "jsonschema",
    "json-schema",
    "json-schema-validator",
    "json-schema-validation"
  ],
  "author": "Evgeny Poberezkin",
  "license": "MIT",
  "bugs": {
    "url": "https://github.com/epoberezkin/ajv/issues"
  },
  "homepage": "https://github.com/epoberezkin/ajv",
  "tonicExampleFilename": ".tonic_example.js",
  "dependencies": {
    "co": "^4.6.0",
    "json-stable-stringify": "^1.0.1"
  },
  "devDependencies": {
    "ajv-async": "^0.1.0",
    "bluebird": "^3.1.5",
    "brfs": "^1.4.3",
    "browserify": "^14.1.0",
    "chai": "^3.5.0",
    "coveralls": "^2.11.4",
    "del-cli": "^0.2.1",
    "dot": "^1.0.3",
    "eslint": "^3.2.2",
    "gh-pages-generator": "^0.2.0",
    "glob": "^7.0.0",
    "if-node-version": "^1.0.0",
    "js-beautify": "^1.5.6",
    "json-schema-test": "^1.3.0",
    "karma": "^1.0.0",
    "karma-chrome-launcher": "^2.0.0",
    "karma-mocha": "^1.1.1",
    "karma-phantomjs-launcher": "^1.0.0",
    "karma-sauce-launcher": "^1.1.0",
    "mocha": "^3.0.0",
    "nodent": "^3.0.17",
    "nyc": "^10.0.0",
    "phantomjs-prebuilt": "^2.1.4",
    "pre-commit": "^1.1.1",
    "regenerator": "0.9.7",
    "require-globify": "^1.3.0",
    "typescript": "^2.0.3",
    "uglify-js": "2.6.1",
    "watch": "^1.0.0"
  }
}<|MERGE_RESOLUTION|>--- conflicted
+++ resolved
@@ -1,10 +1,6 @@
 {
   "name": "ajv",
-<<<<<<< HEAD
   "version": "5.0.4-beta.2",
-=======
-  "version": "4.11.6",
->>>>>>> 75653f78
   "description": "Another JSON Schema Validator",
   "main": "lib/ajv.js",
   "typings": "lib/ajv.d.ts",
@@ -30,11 +26,7 @@
     "build": "del-cli lib/dotjs/*.js && node scripts/compile-dots.js",
     "test-karma": "karma start --single-run --browsers PhantomJS",
     "test-browser": "del-cli .browser && npm run bundle-all && scripts/prepare-tests && npm run test-karma",
-<<<<<<< HEAD
-    "test": "npm run eslint && npm run test-ts && npm run build && npm run test-cov && npm run test-browser",
-=======
-    "test": "npm run jshint && npm run eslint && npm run test-ts && npm run build && npm run test-cov && if-node-version 4 npm run test-browser",
->>>>>>> 75653f78
+    "test": "npm run eslint && npm run test-ts && npm run build && npm run test-cov && if-node-version 4 npm run test-browser",
     "prepublish": "npm run build && npm run bundle-all",
     "watch": "watch 'npm run build' ./lib/dot"
   },

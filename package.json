--- conflicted
+++ resolved
@@ -1,6 +1,6 @@
 {
   "name": "ajv",
-  "version": "0.6.8",
+  "version": "1.0.0",
   "description": "Another JSON Schema Validator",
   "main": "lib/ajv.js",
   "scripts": {
@@ -29,15 +29,11 @@
     "dot": "^1.0.3",
     "glob": "^5.0.10",
     "js-beautify": "^1.5.6",
-<<<<<<< HEAD
-    "json-schema-test": "^0.1.0",
-=======
     "json-schema-test": "0.1.1",
     "karma": "^0.13.3",
     "karma-chrome-launcher": "^0.2.0",
     "karma-mocha": "^0.2.0",
     "karma-sauce-launcher": "^0.2.14",
->>>>>>> b29c83cf
     "mocha": "^2.2.5",
     "require-globify": "^1.2.1",
     "watch": "^0.16.0"

{
  "name": "ajv",
<<<<<<< HEAD
  "version": "5.0.3-beta.0",
=======
  "version": "4.11.5",
>>>>>>> 326e2216
  "description": "Another JSON Schema Validator",
  "main": "lib/ajv.js",
  "typings": "lib/ajv.d.ts",
  "files": [
    "lib/",
    "dist/",
    "scripts/",
    "LICENSE",
    ".tonic_example.js"
  ],
  "scripts": {
<<<<<<< HEAD
    "eslint": "if-node-version '>=4' eslint lib/*.js lib/compile/*.js spec",
    "test-spec": "mocha spec/*.spec.js -R spec $(if-node-version 7 echo --harmony-async-await)",
=======
    "jshint": "jshint lib/*.js lib/**/*.js --exclude lib/dotjs/**/*",
    "eslint": "if-node-version \">=4\" eslint lib/*.js lib/compile/*.js spec scripts",
    "test-spec": "mocha spec/*.spec.js -R spec",
>>>>>>> 326e2216
    "test-fast": "AJV_FAST_TEST=true npm run test-spec",
    "test-debug": "mocha spec/*.spec.js --debug-brk -R spec",
    "test-cov": "nyc npm run test-spec",
    "test-ts": "tsc --target ES5 --noImplicitAny lib/ajv.d.ts",
    "bundle": "node ./scripts/bundle.js . Ajv pure_getters",
    "bundle-regenerator": "node ./scripts/bundle.js regenerator",
    "bundle-nodent": "node ./scripts/bundle.js nodent",
    "bundle-all": "del-cli dist && npm run bundle && npm run bundle-regenerator && npm run bundle-nodent",
    "bundle-beautify": "node ./scripts/bundle.js js-beautify",
    "build": "del-cli lib/dotjs/*.js && node scripts/compile-dots.js",
    "test-karma": "karma start --single-run --browsers PhantomJS",
<<<<<<< HEAD
    "test-browser": "rm -rf .browser && npm run bundle-all && scripts/prepare-tests && npm run test-karma",
    "test": "npm run eslint && npm run test-ts && npm run build && npm run test-cov && npm run test-browser",
=======
    "test-browser": "del-cli .browser && npm run bundle-all && scripts/prepare-tests && npm run test-karma",
    "test": "npm run jshint && npm run eslint && npm run test-ts && npm run build && npm run test-cov && npm run test-browser",
>>>>>>> 326e2216
    "prepublish": "npm run build && npm run bundle-all",
    "watch": "watch 'npm run build' ./lib/dot"
  },
  "nyc": {
    "exclude": [
      "**/spec/**",
      "node_modules"
    ],
    "reporter": [
      "lcov",
      "text-summary"
    ]
  },
  "repository": {
    "type": "git",
    "url": "https://github.com/epoberezkin/ajv.git"
  },
  "keywords": [
    "JSON",
    "schema",
    "validator",
    "validation",
    "jsonschema",
    "json-schema",
    "json-schema-validator",
    "json-schema-validation"
  ],
  "author": "Evgeny Poberezkin",
  "license": "MIT",
  "bugs": {
    "url": "https://github.com/epoberezkin/ajv/issues"
  },
  "homepage": "https://github.com/epoberezkin/ajv",
  "tonicExampleFilename": ".tonic_example.js",
  "dependencies": {
    "co": "^4.6.0",
    "json-stable-stringify": "^1.0.1"
  },
  "devDependencies": {
    "ajv-async": "^0.1.0",
    "bluebird": "^3.1.5",
    "brfs": "^1.4.3",
    "browserify": "^14.1.0",
    "chai": "^3.5.0",
    "coveralls": "^2.11.4",
    "del-cli": "^0.2.1",
    "dot": "^1.0.3",
    "eslint": "^3.2.2",
    "gh-pages-generator": "^0.2.0",
    "glob": "^7.0.0",
    "if-node-version": "^1.0.0",
    "js-beautify": "^1.5.6",
    "json-schema-test": "^1.3.0",
    "karma": "^1.0.0",
    "karma-chrome-launcher": "^2.0.0",
    "karma-mocha": "^1.1.1",
    "karma-phantomjs-launcher": "^1.0.0",
    "karma-sauce-launcher": "^1.1.0",
    "mocha": "^3.0.0",
    "nodent": "^3.0.2",
    "nyc": "^10.0.0",
    "phantomjs-prebuilt": "^2.1.4",
    "pre-commit": "^1.1.1",
    "regenerator": "0.9.7",
    "require-globify": "^1.3.0",
    "typescript": "^2.0.3",
    "uglify-js": "2.6.1",
    "watch": "^1.0.0"
  }
}<|MERGE_RESOLUTION|>--- conflicted
+++ resolved
@@ -1,10 +1,6 @@
 {
   "name": "ajv",
-<<<<<<< HEAD
   "version": "5.0.3-beta.0",
-=======
-  "version": "4.11.5",
->>>>>>> 326e2216
   "description": "Another JSON Schema Validator",
   "main": "lib/ajv.js",
   "typings": "lib/ajv.d.ts",
@@ -16,14 +12,8 @@
     ".tonic_example.js"
   ],
   "scripts": {
-<<<<<<< HEAD
-    "eslint": "if-node-version '>=4' eslint lib/*.js lib/compile/*.js spec",
+    "eslint": "if-node-version \">=4\" eslint lib/*.js lib/compile/*.js spec scripts",
     "test-spec": "mocha spec/*.spec.js -R spec $(if-node-version 7 echo --harmony-async-await)",
-=======
-    "jshint": "jshint lib/*.js lib/**/*.js --exclude lib/dotjs/**/*",
-    "eslint": "if-node-version \">=4\" eslint lib/*.js lib/compile/*.js spec scripts",
-    "test-spec": "mocha spec/*.spec.js -R spec",
->>>>>>> 326e2216
     "test-fast": "AJV_FAST_TEST=true npm run test-spec",
     "test-debug": "mocha spec/*.spec.js --debug-brk -R spec",
     "test-cov": "nyc npm run test-spec",
@@ -35,13 +25,8 @@
     "bundle-beautify": "node ./scripts/bundle.js js-beautify",
     "build": "del-cli lib/dotjs/*.js && node scripts/compile-dots.js",
     "test-karma": "karma start --single-run --browsers PhantomJS",
-<<<<<<< HEAD
-    "test-browser": "rm -rf .browser && npm run bundle-all && scripts/prepare-tests && npm run test-karma",
+    "test-browser": "del-cli .browser && npm run bundle-all && scripts/prepare-tests && npm run test-karma",
     "test": "npm run eslint && npm run test-ts && npm run build && npm run test-cov && npm run test-browser",
-=======
-    "test-browser": "del-cli .browser && npm run bundle-all && scripts/prepare-tests && npm run test-karma",
-    "test": "npm run jshint && npm run eslint && npm run test-ts && npm run build && npm run test-cov && npm run test-browser",
->>>>>>> 326e2216
     "prepublish": "npm run build && npm run bundle-all",
     "watch": "watch 'npm run build' ./lib/dot"
   },

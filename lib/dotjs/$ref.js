--- conflicted
+++ resolved
@@ -23,11 +23,7 @@
         }
       }
     } else {
-<<<<<<< HEAD
-      out += '  if (! ' + ('rootRefVal[0]') + '(' + ($data) + ', (dataPath || \'\') + ' + (it.errorPath) + ') ) { if (vErrors === null) vErrors = ' + ('rootRefVal[0]') + '.errors; else vErrors = vErrors.concat(' + ('rootRefVal[0]') + '.errors); errors = vErrors.length; } ';
-=======
-      out += '  if (! ' + ('root.refVal[0]') + '(' + ($data) + ', (dataPath || \'\') + ' + (it.errorPath) + ') ) { if (validate.errors === null) validate.errors = ' + ('root.refVal[0]') + '.errors; else validate.errors = validate.errors.concat(' + ('root.refVal[0]') + '.errors); errors = validate.errors.length; } ';
->>>>>>> ab32638a
+      out += '  if (! ' + ('root.refVal[0]') + '(' + ($data) + ', (dataPath || \'\') + ' + (it.errorPath) + ') ) { if (vErrors === null) vErrors = ' + ('root.refVal[0]') + '.errors; else vErrors = vErrors.concat(' + ('root.refVal[0]') + '.errors); errors = vErrors.length; } ';
       if ($breakOnError) {
         out += ' else { ';
       }

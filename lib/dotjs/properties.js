--- conflicted
+++ resolved
@@ -65,7 +65,7 @@
             if (it.opts.verbose) {
               out += ', schema: false, data: ' + ($data);
             }
-            out += ' }; if (validate.errors === null) validate.errors = [err]; else validate.errors.push(err); errors++; ';
+            out += ' }; if (vErrors === null) vErrors = [err]; else vErrors.push(err); errors++; ';
           }
           if ($breakOnError) {
             out += ' break; ';
@@ -93,28 +93,6 @@
             out += ' if (!valid' + ($it.level) + ') break; ';
           }
         }
-<<<<<<< HEAD
-        out += ' }; if (vErrors === null) vErrors = [err]; else vErrors.push(err); errors++; ';
-      }
-      if ($breakOnError) {
-        out += ' break; ';
-      }
-    } else {
-      $it.schema = $aProperties;
-      $it.schemaPath = it.schemaPath + '.additionalProperties';
-      $it.errorPath = it.errorPath;
-      $it.dataPath = it.dataPath + '[key' + $lvl + ']';
-      var $passData = $data + '[key' + $lvl + ']';
-      var $code = it.validate($it);
-      if (it.util.varOccurences($code, $nextData) < 2) {
-        out += ' ' + (it.util.varReplace($code, $nextData, $passData)) + ' ';
-      } else {
-        out += ' var ' + ($nextData) + ' = ' + ($passData) + '; ' + ($code) + ' ';
-      }
-      if ($breakOnError) {
-        out += ' if (!valid' + ($it.level) + ') break; ';
-=======
->>>>>>> 62adbbe1
       }
       it.errorPath = $currentErrorPath;
     }

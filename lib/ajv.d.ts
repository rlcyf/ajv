--- conflicted
+++ resolved
@@ -112,21 +112,12 @@
     formats?: Object;
     unknownFormats?: true | string[] | 'ignore';
     schemas?: Array<Object> | Object;
-<<<<<<< HEAD
-    ownProperties?: boolean;
-    missingRefs?: boolean | string;
-    loadSchema?: (uri: string) => Thenable<Object>;
-    removeAdditional?: boolean | string;
-    useDefaults?: boolean | string;
-    coerceTypes?: boolean | string;
-=======
     missingRefs?: true | 'ignore' | 'fail';
     extendRefs?: true | 'ignore' | 'fail';
-    loadSchema? (uri: string, cb: (err: Error, schema: Object) => void): void;
+    loadSchema?: (uri: string, cb?: (err: Error, schema: Object) => void) => Thenable<Object>;
     removeAdditional?: boolean | 'all' | 'failing';
     useDefaults?: boolean | 'shared';
     coerceTypes?: boolean | 'array';
->>>>>>> 445acb5a
     async?: boolean | string;
     transpile?: string | ((code: string) => string);
     meta?: boolean | Object;

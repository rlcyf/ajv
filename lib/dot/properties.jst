{{# def.definitions }}
{{# def.errors }}
{{# def.setupKeyword }}
{{# def.setupNextLevel }}


{{## def.validateAdditional:
  {{ /* additionalProperties is schema */
    $it.schema = $aProperties;
    $it.schemaPath = it.schemaPath + '.additionalProperties';
    $it.errSchemaPath = it.errSchemaPath + '/additionalProperties';
    $it.errorPath = it.opts._errorDataPathProperty
                    ? it.errorPath
                    : it.util.getPathExpr(it.errorPath, $key, it.opts.jsonPointers);
    var $passData = $data + '[' + $key + ']';
    $it.dataPathArr[$dataNxt] = $key;
  }}

  {{# def.generateSubschemaCode }}
  {{# def.optimizeValidate }}
#}}


{{
  var $key = 'key' + $lvl
    , $dataNxt = $it.dataLevel = it.dataLevel + 1
    , $nextData = 'data' + $dataNxt;

  var $schemaKeys = Object.keys($schema || {})
    , $pProperties = it.schema.patternProperties || {}
    , $pPropertyKeys = Object.keys($pProperties)
    , $aProperties = it.schema.additionalProperties
    , $someProperties = $schemaKeys.length || $pPropertyKeys.length
    , $noAdditional = $aProperties === false
    , $additionalIsSchema = typeof $aProperties == 'object'
                              && Object.keys($aProperties).length
    , $removeAdditional = it.opts.removeAdditional
    , $checkAdditional = $noAdditional || $additionalIsSchema || $removeAdditional
    , $ownProperties = it.opts.ownProperties
    , $currentBaseId = it.baseId;

  var $required = it.schema.required;
  if ($required && !(it.opts.v5 && $required.$data) && $required.length < it.opts.loopRequired)
    var $requiredHash = it.util.toHash($required);

  if (it.opts.patternGroups) {
    var $pgProperties = it.schema.patternGroups || {}
      , $pgPropertyKeys = Object.keys($pgProperties);
  }
}}


var {{=$errs}} = errors;
var {{=$nextValid}} = true;

{{? $checkAdditional }}
  for (var {{=$key}} in {{=$data}}) {
    {{# def.checkOwnProperty }}
    {{? $someProperties }}
      var isAdditional{{=$lvl}} = !(false
        {{? $schemaKeys.length }}
          {{? $schemaKeys.length > 5 }}
            || validate.schema{{=$schemaPath}}[{{=$key}}]
          {{??}}
            {{~ $schemaKeys:$propertyKey }}
              || {{=$key}} == {{= it.util.toQuotedString($propertyKey) }}
            {{~}}
          {{?}}
        {{?}}
        {{? $pPropertyKeys.length }}
          {{~ $pPropertyKeys:$pProperty:$i }}
            || {{= it.usePattern($pProperty) }}.test({{=$key}})
          {{~}}
        {{?}}
        {{? it.opts.patternGroups && $pgPropertyKeys.length }}
          {{~ $pgPropertyKeys:$pgProperty:$i }}
            || {{= it.usePattern($pgProperty) }}.test({{=$key}})
          {{~}}
        {{?}}
      );

      if (isAdditional{{=$lvl}}) {
    {{?}}
    {{? $removeAdditional == 'all' }}
      delete {{=$data}}[{{=$key}}];
    {{??}}
      {{
        var $currentErrorPath = it.errorPath;
        var $additionalProperty = '\' + ' + $key + ' + \'';
        if (it.opts._errorDataPathProperty) {
          it.errorPath = it.util.getPathExpr(it.errorPath, $key, it.opts.jsonPointers);
        }
      }}
      {{? $noAdditional }}
        {{? $removeAdditional }}
          delete {{=$data}}[{{=$key}}];
        {{??}}
          {{=$nextValid}} = false;
          {{
            var $currErrSchemaPath = $errSchemaPath;
            $errSchemaPath = it.errSchemaPath + '/additionalProperties';
          }}
          {{# def.error:'additionalProperties' }}
          {{ $errSchemaPath = $currErrSchemaPath; }}
          {{? $breakOnError }} break; {{?}}
        {{?}}
      {{?? $additionalIsSchema }}
        {{? $removeAdditional == 'failing' }}
          var {{=$errs}} = errors;
          {{# def.setCompositeRule }}

          {{# def.validateAdditional }}

          if (!{{=$nextValid}}) {
            errors = {{=$errs}};
            if (validate.errors !== null) {
              if (errors) validate.errors.length = errors;
              else validate.errors = null;
            }
            delete {{=$data}}[{{=$key}}];
          }

          {{# def.resetCompositeRule }}
        {{??}}
          {{# def.validateAdditional }}
          {{? $breakOnError }} if (!{{=$nextValid}}) break; {{?}}
        {{?}}
      {{?}}
      {{ it.errorPath = $currentErrorPath; }}
    {{?}}
    {{? $someProperties }}
      }
    {{?}}
  }

  {{# def.ifResultValid }}
{{?}}

{{ var $useDefaults = it.opts.useDefaults && !it.compositeRule; }}

{{? $schemaKeys.length }}
  {{~ $schemaKeys:$propertyKey }}
    {{ var $sch = $schema[$propertyKey]; }}

    {{? {{# def.nonEmptySchema:$sch}} }}
      {{
        var $prop = it.util.getProperty($propertyKey)
          , $passData = $data + $prop
          , $hasDefault = $useDefaults && $sch.default !== undefined;
        $it.schema = $sch;
        $it.schemaPath = $schemaPath + $prop;
        $it.errSchemaPath = $errSchemaPath + '/' + it.util.escapeFragment($propertyKey);
        $it.errorPath = it.util.getPath(it.errorPath, $propertyKey, it.opts.jsonPointers);
        $it.dataPathArr[$dataNxt] = it.util.toQuotedString($propertyKey);
      }}

      {{# def.generateSubschemaCode }}

      {{? {{# def.willOptimize }} }}
        {{
          $code = {{# def._optimizeValidate }};
          var $useData = $passData;
        }}
      {{??}}
        {{ var $useData = $nextData; }}
        var {{=$nextData}} = {{=$passData}};
      {{?}}

      {{? $hasDefault }}
        {{= $code }}
      {{??}}
        {{? $requiredHash && $requiredHash[$propertyKey] }}
          if ({{=$useData}} === undefined) {
            {{=$nextValid}} = false;
            {{
              var $currentErrorPath = it.errorPath
                , $currErrSchemaPath = $errSchemaPath
                , $missingProperty = it.util.escapeQuotes($propertyKey);
              if (it.opts._errorDataPathProperty) {
                it.errorPath = it.util.getPath($currentErrorPath, $propertyKey, it.opts.jsonPointers);
              }
              $errSchemaPath = it.errSchemaPath + '/required';
            }}
            {{# def.error:'required' }}
            {{ $errSchemaPath = $currErrSchemaPath; }}
            {{ it.errorPath = $currentErrorPath; }}
          } else {
        {{??}}
          {{? $breakOnError }}
            if ({{=$useData}} === undefined) {
              {{=$nextValid}} = true;
            } else {
          {{??}}
            if ({{=$useData}} !== undefined) {
          {{?}}
        {{?}}

          {{= $code }}
        }
      {{?}}  {{ /* $hasDefault */ }}
    {{?}} {{ /* def.nonEmptySchema */ }}

    {{# def.ifResultValid }}
  {{~}}
{{?}}

{{? $pPropertyKeys.length }}
  {{~ $pPropertyKeys:$pProperty }}
    {{ var $sch = $pProperties[$pProperty]; }}

    {{? {{# def.nonEmptySchema:$sch}} }}
      {{
        $it.schema = $sch;
        $it.schemaPath = it.schemaPath + '.patternProperties' + it.util.getProperty($pProperty);
        $it.errSchemaPath = it.errSchemaPath + '/patternProperties/'
                                             + it.util.escapeFragment($pProperty);
      }}

<<<<<<< HEAD
      for (var {{=$key}} in {{=$data}}) {
        {{# def.checkOwnProperty }}
        if ({{= it.usePattern($pProperty) }}.test({{=$key}})) {
          {{
            $it.errorPath = it.util.getPathExpr(it.errorPath, 'key' + $lvl, it.opts.jsonPointers);
            var $passData = $data + '[key' + $lvl + ']';
            $it.dataPathArr[$dataNxt] = 'key' + $lvl;
          }}
=======
    for (var {{=$key}} in {{=$data}}) {
      {{# def.checkOwnProperty }}
      if ({{= it.usePattern($pProperty) }}.test({{=$key}})) {
        {{
          $it.errorPath = it.util.getPathExpr(it.errorPath, $key, it.opts.jsonPointers);
          var $passData = $data + '[' + $key + ']';
          $it.dataPathArr[$dataNxt] = $key;
        }}
>>>>>>> c02a3bdc

          {{# def.generateSubschemaCode }}
          {{# def.optimizeValidate }}

<<<<<<< HEAD
          {{? $breakOnError }} if (!valid{{=$it.level}}) break; {{?}}
        }
        {{? $breakOnError }} else valid{{=$it.level}} = true; {{?}}
      }
=======
        {{? $breakOnError }} if (!{{=$nextValid}}) break; {{?}}
      }
      {{? $breakOnError }} else {{=$nextValid}} = true; {{?}}
    }
>>>>>>> c02a3bdc

      {{# def.ifResultValid }}
    {{?}} {{ /* def.nonEmptySchema */ }}
  {{~}}
{{?}}


{{? it.opts.patternGroups && $pgPropertyKeys.length }}
  {{~ $pgPropertyKeys:$pgProperty }}
    {{
      var $pgSchema = $pgProperties[$pgProperty]
        , $sch = $pgSchema.schema;
    }}

    {{? {{# def.nonEmptySchema:$sch}} }}
      {{
        $it.schema = $sch;
        $it.schemaPath = it.schemaPath + '.patternGroups' + it.util.getProperty($pgProperty) + '.schema';
        $it.errSchemaPath = it.errSchemaPath + '/patternGroups/'
                                             + it.util.escapeFragment($pgProperty)
                                             + '/schema';
      }}

      var pgPropCount{{=$lvl}} = 0;

      for (var {{=$key}} in {{=$data}}) {
        {{# def.checkOwnProperty }}
        if ({{= it.usePattern($pgProperty) }}.test({{=$key}})) {
          pgPropCount{{=$lvl}}++;

          {{
            $it.errorPath = it.util.getPathExpr(it.errorPath, $key, it.opts.jsonPointers);
            var $passData = $data + '[' + $key + ']';
            $it.dataPathArr[$dataNxt] = $key;
          }}

          {{# def.generateSubschemaCode }}
          {{# def.optimizeValidate }}

          {{? $breakOnError }} if (!{{=$nextValid}}) break; {{?}}
        }
        {{? $breakOnError }} else {{=$nextValid}} = true; {{?}}
      }

      {{# def.ifResultValid }}

      {{
        var $pgMin = $pgSchema.minimum
          , $pgMax = $pgSchema.maximum;
      }}
      {{? $pgMin !== undefined || $pgMax !== undefined }}
        var {{=$valid}} = true;

        {{ var $currErrSchemaPath = $errSchemaPath; }}

        {{? $pgMin !== undefined }}
          {{ var $limit = $pgMin, $reason = 'minimum', $moreOrLess = 'less'; }}
          {{=$valid}} = pgPropCount{{=$lvl}} >= {{=$pgMin}};
          {{ $errSchemaPath = it.errSchemaPath + '/patternGroups/minimum'; }}
          {{# def.checkError:'patternGroups' }}
          {{? $pgMax !== undefined }}
            else
          {{?}}
        {{?}}

        {{? $pgMax !== undefined }}
          {{ var $limit = $pgMax, $reason = 'maximum', $moreOrLess = 'more'; }}
          {{=$valid}} = pgPropCount{{=$lvl}} <= {{=$pgMax}};
          {{ $errSchemaPath = it.errSchemaPath + '/patternGroups/maximum'; }}
          {{# def.checkError:'patternGroups' }}
        {{?}}

        {{ $errSchemaPath = $currErrSchemaPath; }}

        {{# def.ifValid }}
      {{?}}
    {{?}} {{ /* def.nonEmptySchema */ }}
  {{~}}
{{?}}


{{? $breakOnError }}
  {{= $closingBraces }}
  if ({{=$errs}} == errors) {
{{?}}

{{# def.cleanUp }}<|MERGE_RESOLUTION|>--- conflicted
+++ resolved
@@ -216,40 +216,22 @@
                                              + it.util.escapeFragment($pProperty);
       }}
 
-<<<<<<< HEAD
       for (var {{=$key}} in {{=$data}}) {
         {{# def.checkOwnProperty }}
         if ({{= it.usePattern($pProperty) }}.test({{=$key}})) {
           {{
-            $it.errorPath = it.util.getPathExpr(it.errorPath, 'key' + $lvl, it.opts.jsonPointers);
-            var $passData = $data + '[key' + $lvl + ']';
-            $it.dataPathArr[$dataNxt] = 'key' + $lvl;
+            $it.errorPath = it.util.getPathExpr(it.errorPath, $key, it.opts.jsonPointers);
+            var $passData = $data + '[' + $key + ']';
+            $it.dataPathArr[$dataNxt] = $key;
           }}
-=======
-    for (var {{=$key}} in {{=$data}}) {
-      {{# def.checkOwnProperty }}
-      if ({{= it.usePattern($pProperty) }}.test({{=$key}})) {
-        {{
-          $it.errorPath = it.util.getPathExpr(it.errorPath, $key, it.opts.jsonPointers);
-          var $passData = $data + '[' + $key + ']';
-          $it.dataPathArr[$dataNxt] = $key;
-        }}
->>>>>>> c02a3bdc
 
           {{# def.generateSubschemaCode }}
           {{# def.optimizeValidate }}
 
-<<<<<<< HEAD
-          {{? $breakOnError }} if (!valid{{=$it.level}}) break; {{?}}
+          {{? $breakOnError }} if (!{{=$nextValid}}) break; {{?}}
         }
-        {{? $breakOnError }} else valid{{=$it.level}} = true; {{?}}
+        {{? $breakOnError }} else {{=$nextValid}} = true; {{?}}
       }
-=======
-        {{? $breakOnError }} if (!{{=$nextValid}}) break; {{?}}
-      }
-      {{? $breakOnError }} else {{=$nextValid}} = true; {{?}}
-    }
->>>>>>> c02a3bdc
 
       {{# def.ifResultValid }}
     {{?}} {{ /* def.nonEmptySchema */ }}

'use strict';

var url = require('url')
  , equal = require('./equal')
  , util = require('./util')
  , SchemaObject = require('./schema_obj');

module.exports = resolve;

resolve.normalizeId = normalizeId;
resolve.fullPath = getFullPath;
resolve.url = resolveUrl;
resolve.ids = resolveIds;


function resolve(compile, root, ref) {
  /* jshint validthis: true */
  var refVal = this._refs[ref];
  if (typeof refVal == 'string') {
    if (this._refs[refVal]) refVal = this._refs[refVal];
    else return resolve.call(this, compile, root, refVal);
  }
<<<<<<< HEAD
  
  refVal = refVal || this._schemas[ref];
  if (refVal instanceof SchemaObject)
    return refVal.validate || this._compile(refVal, root);

=======
  refVal = refVal || this._schemas[ref];
  if (typeof refVal == 'function') return refVal;
>>>>>>> a657070d
  var res = _resolve.call(this, root, ref);
  var schema, v;
  if (res) {
    schema = res.schema;
    root = res.root;
  }
<<<<<<< HEAD

  if (schema instanceof SchemaObject)
    var v = schema.validate || compile.call(this, schema.schema, root);
  else if (schema)
    var v = compile.call(this, schema, root);

=======
  if (typeof schema == 'function') v = schema;
  else if (schema) v = compile.call(this, schema, root);
>>>>>>> a657070d
  if (v && ref[0] != '#') this._refs[ref] = v;
  return v;
}


function _resolve(root, ref) {
  /* jshint validthis: true */
  var p = url.parse(ref, false, true)
    , refPath = _getFullPath(p)
    , baseId = getFullPath(root.schema.id);
  if (refPath !== baseId) {
    var id = normalizeId(refPath);
    var refVal = this._refs[id];
    if (typeof refVal == 'string') refVal = this._refs[refVal];
<<<<<<< HEAD
    if (refVal instanceof SchemaObject) {
      if (!refVal.validate) this._compile(refVal);
      root = refVal;
    } else {
      refVal = this._schemas[id];
      if (refVal instanceof SchemaObject) {
        if (!refVal.validate) this._compile(refVal);
=======
    if (typeof refVal == 'function') root = refVal;
    else {
      refVal = this._schemas[id];
      if (typeof refVal == 'function') {
>>>>>>> a657070d
        if (id == normalizeId(ref)) return { schema: refVal, root: root };
        root = refVal;
      }
    }
    if (!root.schema) return;
    baseId = getFullPath(root.schema.id);
  }
  return getJsonPointer.call(this, p, baseId, root);
}


function getJsonPointer(parsedRef, baseId, root) {
  /* jshint validthis: true */
  parsedRef.hash = parsedRef.hash || '';
  if (parsedRef.hash.slice(0,2) != '#/') return;
  var parts = parsedRef.hash.split('/');
  var schema = root.schema;

  for (var i = 1; i < parts.length; i++) {
    var part = parts[i];
    if (part) {
      part = unescapeFragment(part);
      schema = schema[part];
      if (!schema) break;
      if (schema.id) baseId = resolveUrl(baseId, schema.id);
      if (schema.$ref) {
        var $ref = resolveUrl(baseId, schema.$ref);
        var res = _resolve.call(this, root, $ref);
        if (res) {
          schema = res.schema;
          root = res.root;
        }
      }
    }
  }
  if (schema && schema != root.schema) return { schema: schema, root: root };
}


function unescapeFragment(str) {
  return decodeURIComponent(str)
          .replace(/~1/g, '/')
          .replace(/~0/g, '~');
}


function escapeFragment(str) {
  str = str.replace(/~/g, '~0').replace(/\//g, '~1');
  return encodeURIComponent(str);
}


function getFullPath(id, normalize) {
  if (normalize !== false) id = normalizeId(id);
  var p = url.parse(id, false, true);
  return _getFullPath(p);
}


function _getFullPath(p) {
  return (p.protocol||'') + (p.protocol?'//':'') + (p.host||'') + (p.path||'')  + '#';
}


var TRAILING_SLASH_HASH = /#\/?$/;
function normalizeId(id) {
    return id ? id.replace(TRAILING_SLASH_HASH, '') : '';
}


function resolveUrl(baseId, id) {
  id = normalizeId(id);
  return url.resolve(baseId, id);
}


function resolveIds(schema) {
  /* jshint validthis: true */
  var id = normalizeId(schema.id);
  var localRefs = {};
  _resolveIds.call(this, schema, getFullPath(id, false), id);
  return localRefs;

  function _resolveIds(schema, fullPath, baseId) {
    /* jshint validthis: true */
    if (Array.isArray(schema))
      for (var i=0; i<schema.length; i++)
        _resolveIds.call(this, schema[i], fullPath+'/'+i, baseId);
    else if (schema && typeof schema == 'object') {
      if (typeof schema.id == 'string') {
        var id = baseId = baseId
                          ? url.resolve(baseId, schema.id)
                          : normalizeId(schema.id);

        var refVal = this._refs[id];
        if (typeof refVal == 'string') refVal = this._refs[refVal];
        if (refVal && refVal.schema) {
          if (!equal(schema, refVal.schema))
            throw new Error('id "' + id + '" resolves to more than one schema');
        } else if (id != normalizeId(fullPath)) {
          if (id[0] == '#') {
            if (localRefs[id] && !equal(schema, localRefs[id]))
              throw new Error('id "' + id + '" resolves to more than one schema');
            localRefs[id] = schema;
          } else
            this._refs[id] = fullPath;
        }
      }
      for (var key in schema)
        _resolveIds.call(this, schema[key], fullPath+'/'+escapeFragment(key), baseId);
    }
  }
}<|MERGE_RESOLUTION|>--- conflicted
+++ resolved
@@ -20,33 +20,23 @@
     if (this._refs[refVal]) refVal = this._refs[refVal];
     else return resolve.call(this, compile, root, refVal);
   }
-<<<<<<< HEAD
   
   refVal = refVal || this._schemas[ref];
   if (refVal instanceof SchemaObject)
     return refVal.validate || this._compile(refVal, root);
 
-=======
-  refVal = refVal || this._schemas[ref];
-  if (typeof refVal == 'function') return refVal;
->>>>>>> a657070d
   var res = _resolve.call(this, root, ref);
   var schema, v;
   if (res) {
     schema = res.schema;
     root = res.root;
   }
-<<<<<<< HEAD
 
   if (schema instanceof SchemaObject)
     var v = schema.validate || compile.call(this, schema.schema, root);
   else if (schema)
     var v = compile.call(this, schema, root);
 
-=======
-  if (typeof schema == 'function') v = schema;
-  else if (schema) v = compile.call(this, schema, root);
->>>>>>> a657070d
   if (v && ref[0] != '#') this._refs[ref] = v;
   return v;
 }
@@ -61,7 +51,6 @@
     var id = normalizeId(refPath);
     var refVal = this._refs[id];
     if (typeof refVal == 'string') refVal = this._refs[refVal];
-<<<<<<< HEAD
     if (refVal instanceof SchemaObject) {
       if (!refVal.validate) this._compile(refVal);
       root = refVal;
@@ -69,12 +58,6 @@
       refVal = this._schemas[id];
       if (refVal instanceof SchemaObject) {
         if (!refVal.validate) this._compile(refVal);
-=======
-    if (typeof refVal == 'function') root = refVal;
-    else {
-      refVal = this._schemas[id];
-      if (typeof refVal == 'function') {
->>>>>>> a657070d
         if (id == normalizeId(ref)) return { schema: refVal, root: root };
         root = refVal;
       }
